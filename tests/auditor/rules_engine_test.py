--- conflicted
+++ resolved
@@ -76,41 +76,5 @@
         self.assertEquals(expected_results, actual_results)
 
 
-<<<<<<< HEAD
-=======
-class RulesTest(ForsetiTestCase):
-    """RulesTest."""
-
-    def test_create_rule_works(self):
-        """Test create_rule() works."""
-        fake_rule_def = test_auditor_data.FAKE_RULES_CONFIG1['rules'][0]
-        new_rule = rule.Rule.create_rule(fake_rule_def)
-        self.assertEquals(fake_rule_def['type'], new_rule.type)
-
-    def test_create_rule_fails(self):
-        """Test create_rule() fails on nonexistent rule type."""
-        fake_invalid_rule_def = test_auditor_data.FAKE_INVALID_RULES_CONFIG1['rules'][0]
-        with self.assertRaises(rule.InvalidRuleTypeError):
-            new_rule = rule.Rule.create_rule(fake_invalid_rule_def)
-
-    @mock.patch('google.cloud.forseti.auditor.condition_parser.ConditionParser', autospec=True)
-    def test_audit(self, mock_condition_parser_class):
-        """Test audit()."""
-        mock_cond_parser = mock_condition_parser_class.return_value
-        fake_project = project_resource.Project('proj1', 1111)
-        test_rule = rule.Rule.create_rule(
-            test_auditor_data.FAKE_RULES_CONFIG1['rules'][0])
-        mock_cond_parser.eval_filter.return_value = True
-        actual_result = test_rule.audit(fake_project)
-        expected_result = rule.RuleResult(
-            rule_id=test_rule.rule_id,
-            resource=fake_project,
-            result=True,
-            metadata={})
-        mock_cond_parser.eval_filter.assert_called_with(test_rule.condition)
-        self.assertEquals(expected_result, actual_result)
-
-
->>>>>>> 2039c41b
 if __name__ == '__main__':
     unittest.main()