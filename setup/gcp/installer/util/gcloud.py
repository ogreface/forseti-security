--- conflicted
+++ resolved
@@ -441,23 +441,14 @@
 
     Args:
         acct_type (str): The account type.
-<<<<<<< HEAD
-        acct_id (str): Account id.
-=======
         acct_name (str): The account name.
         acct_email (str): Account id.
->>>>>>> e6deb940
         advanced_mode (bool): Whether or not the installer is in advanced mode.
         dry_run (bool): Whether or not the installer is in dry run mode.
 
     Returns:
-<<<<<<< HEAD
-        str: The final account id that we will be using throughout
-             the installation.
-=======
         str: The final account email that we will be using throughout
             the installation.
->>>>>>> e6deb940
     """
 
     account = acct_type.replace('_', ' ')
