--- conflicted
+++ resolved
@@ -149,10 +149,7 @@
             print(err)
         else:
             print('Requested.')
-<<<<<<< HEAD
-=======
     utils.show_loading(100, 'Waiting for all the APIs to be enabled.')
->>>>>>> 9b8d4cd4
 
 
 def grant_client_svc_acct_roles(project_id,
