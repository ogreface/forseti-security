# Copyright 2017 The Forseti Security Authors. All rights reserved.
#
# Licensed under the Apache License, Version 2.0 (the "License");
# you may not use this file except in compliance with the License.
# You may obtain a copy of the License at
#
#    http://www.apache.org/licenses/LICENSE-2.0
#
# Unless required by applicable law or agreed to in writing, software
# distributed under the License is distributed on an "AS IS" BASIS,
# WITHOUT WARRANTIES OR CONDITIONS OF ANY KIND, either express or implied.
# See the License for the specific language governing permissions and
# limitations under the License.

"""Crawler implementation."""

from Queue import Empty
from Queue import Queue
import threading
import time

from google.cloud.forseti.common.util import logger
from google.cloud.forseti.services.inventory.base import cai_gcp_client
from google.cloud.forseti.services.inventory.base import cloudasset
from google.cloud.forseti.services.inventory.base import crawler
from google.cloud.forseti.services.inventory.base import gcp
from google.cloud.forseti.services.inventory.base import resources

from google.cloud.forseti.common.opencensus import tracing

LOGGER = logger.get_logger(__name__)


class CrawlerConfig(crawler.CrawlerConfig):
    """Crawler configuration to inject dependencies."""

    def __init__(self, storage, progresser, api_client, tracer, variables=None):
        """Initialize

        Args:
            storage (Storage): The inventory storage
            progresser (QueueProgresser): The progresser implemented using
                a queue
            api_client (ApiClientImpl): GCP API client
            tracer (opencensus.trace.tracer.Tracer): OpenCensus tracer object
            variables (dict): config variables
        """
        super(CrawlerConfig, self).__init__()
        self.storage = storage
        self.progresser = progresser
        self.tracer = tracer
        self.variables = {} if not variables else variables
        self.client = api_client


class ParallelCrawlerConfig(crawler.CrawlerConfig):
    """Multithreaded crawler configuration, to inject dependencies."""

    def __init__(self, storage, progresser, api_client, tracer, threads=10,
                 variables=None):
        """Initialize

        Args:
            storage (Storage): The inventory storage
            progresser (QueueProgresser): The progresser implemented using
                a queue
            api_client (ApiClientImpl): GCP API client
            tracer (opencensus.trace.tracer.Tracer): OpenCensus tracer object
            threads (int): how many threads to use
            variables (dict): config variables
        """
        super(ParallelCrawlerConfig, self).__init__()
        self.storage = storage
        self.progresser = progresser
        self.tracer = tracer
        self.variables = {} if not variables else variables
        self.threads = threads
        self.client = api_client


class Crawler(crawler.Crawler):
    """Simple single-threaded Crawler implementation."""

    def __init__(self, config):
        """Initialize

        Args:
            config (CrawlerConfig): The crawler configuration
        """
        super(Crawler, self).__init__()
        self.config = config

    def run(self, resource):
        """Run the crawler, given a start resource.

        Args:
            resource (object): Resource to start with.

        Returns:
            QueueProgresser: The filled progresser described in inventory
        """
        resource.accept(self)
        return self.config.progresser

    @tracing.trace()
    def visit(self, resource):
        """Handle a newly found resource.

        Args:
            resource (object): Resource to handle.

        Raises:
            Exception: Reraises any exception.
        """
        attrs = {
            'id': resource._data.get('name', None),
            'parent': resource._data.get('parent', None),
            'type': resource.__class__.__name__,
            'success': True
        }
        progresser = self.config.progresser
        try:

            resource.get_iam_policy(self.get_client())
            resource.get_gcs_policy(self.get_client())
            resource.get_dataset_policy(self.get_client())
            resource.get_cloudsql_policy(self.get_client())
            resource.get_billing_info(self.get_client())
            resource.get_enabled_apis(self.get_client())
            resource.get_kubernetes_service_config(self.get_client())
            self.write(resource)
        except Exception as e:
            LOGGER.exception(e)
            progresser.on_error(e)
            attrs['exception'] = e
            attrs['success'] = False
            raise
        else:
            progresser.on_new_object(resource)
        finally:
            tracing.end_span(self.config.tracer, **attrs)

    def dispatch(self, callback):
        """Dispatch crawling of a subtree.

        Args:
            callback (function): Callback to dispatch.
        """
        callback()

    def write(self, resource):
        """Save resource to storage.

        Args:
            resource (object): Resource to handle.
        """
        self.config.storage.write(resource)

    def get_client(self):
        """Get the GCP API client.

        Returns:
            object: GCP API client
        """

        return self.config.client

    def on_child_error(self, error):
        """Process the error generated by child of a resource

           Inventory does not stop for children errors but raise a warning

        Args:
            error (str): error message to handle
        """

        warning_message = '{}\n'.format(error)
        self.config.storage.warning(warning_message)
        self.config.progresser.on_warning(error)

    @tracing.trace()
    def update(self, resource):
        """Update the row of an existing resource

        Args:
            resource (Resource): Resource to update.

        Raises:
            Exception: Reraises any exception.
        """

        try:
            self.config.storage.update(resource)
        except Exception as e:
            LOGGER.exception(e)
            self.config.progresser.on_error(e)
            raise


class ParallelCrawler(Crawler):
    """Multi-threaded Crawler implementation."""

    def __init__(self, config):
        """Initialize

        Args:
            config (ParallelCrawlerConfig): The crawler configuration
        """
        super(ParallelCrawler, self).__init__(config)
        self._write_lock = threading.Lock()
        self._dispatch_queue = Queue()
        self._shutdown_event = threading.Event()

    def _start_workers(self):
        """Start a pool of worker threads for processing the dispatch queue."""
        self._shutdown_event.clear()
        for _ in xrange(self.config.threads):
            worker = threading.Thread(target=self._process_queue)
            worker.daemon = True
            worker.start()

    def _process_queue(self):
        """Process items in the queue until the shutdown event is set."""
        while not self._shutdown_event.is_set():
            try:
                callback = self._dispatch_queue.get(timeout=1)
            except Empty:
                continue

            callback()
            self._dispatch_queue.task_done()

    def run(self, resource):
        """Run the crawler, given a start resource.

        Args:
            resource (Resource): Resource to start with.

        Returns:
            QueueProgresser: The filled progresser described in inventory
        """
        try:
            self._start_workers()
            resource.accept(self)
            self._dispatch_queue.join()
        finally:
            self._shutdown_event.set()
            # Wait for threads to exit.
            time.sleep(2)
        return self.config.progresser

    def dispatch(self, callback):
        """Dispatch crawling of a subtree.

        Args:
            callback (function): Callback to dispatch.
        """
        self._dispatch_queue.put(callback)

    def write(self, resource):
        """Save resource to storage.

        Args:
            resource (Resource): Resource to handle.
        """
        with self._write_lock:
            self.config.storage.write(resource)

    def on_child_error(self, error):
        """Process the error generated by child of a resource

           Inventory does not stop for children errors but raise a warning

        Args:
            error (str): error message to handle
        """

        warning_message = '{}\n'.format(error)
        with self._write_lock:
            self.config.storage.warning(warning_message)

        self.config.progresser.on_warning(error)

    def update(self, resource):
        """Update the row of an existing resource

        Args:
            resource (Resource): The db row of Resource to update

        Raises:
            Exception: Reraises any exception.
        """

        try:
            with self._write_lock:
                self.config.storage.update(resource)
        except Exception as e:
            LOGGER.exception(e)
            self.config.progresser.on_error(e)
            raise


def run_crawler(storage,
                progresser,
                config,
                parallel=True):
    """Run the crawler with a determined configuration.

    Args:
        storage (object): Storage implementation to use.
        progresser (object): Progresser to notify status updates.
        config (object): Inventory configuration on server
        parallel (bool): If true, use the parallel crawler implementation.

    Returns:
        QueueProgresser: The progresser implemented in inventory
    """
<<<<<<< HEAD
    tracer = getattr(config.service_config, 'tracer', None)
    tracing.start_span(tracer, 'inventory', 'run_crawler')
=======
    engine = config.get_service_config().get_engine()
    if parallel and 'sqlite' in str(engine):
        LOGGER.info('SQLite used, disabling parallel threads.')
        parallel = False
>>>>>>> 075821eb
    client_config = config.get_api_quota_configs()
    client_config['domain_super_admin_email'] = config.get_gsuite_admin_email()
    asset_count = 0
    if config.get_cai_enabled():
        asset_count = cloudasset.load_cloudasset_data(storage.session, config)
        LOGGER.info('%s total assets loaded from Cloud Asset data.',
                    asset_count)

    if config.get_cai_enabled() and asset_count:
        client = cai_gcp_client.CaiApiClientImpl(client_config,
                                                 engine,
                                                 parallel,
                                                 storage.session)
    else:
        client = gcp.ApiClientImpl(client_config)

    root_id = config.get_root_resource_id()
    resource = resources.from_root_id(client, root_id)
    if parallel:
        crawler_config = ParallelCrawlerConfig(storage,
                                               progresser,
                                               client,
                                               tracer)
        crawler_impl = ParallelCrawler(crawler_config)
    else:
        crawler_config = CrawlerConfig(storage, progresser, client, tracer)
        crawler_impl = Crawler(crawler_config)
    progresser = crawler_impl.run(resource)
    # flush the buffer at the end to make sure nothing is cached.
    storage.commit()
    tracing.end_span(tracer, **progresser.__dict__)
    return progresser<|MERGE_RESOLUTION|>--- conflicted
+++ resolved
@@ -315,15 +315,12 @@
     Returns:
         QueueProgresser: The progresser implemented in inventory
     """
-<<<<<<< HEAD
     tracer = getattr(config.service_config, 'tracer', None)
     tracing.start_span(tracer, 'inventory', 'run_crawler')
-=======
     engine = config.get_service_config().get_engine()
     if parallel and 'sqlite' in str(engine):
         LOGGER.info('SQLite used, disabling parallel threads.')
         parallel = False
->>>>>>> 075821eb
     client_config = config.get_api_quota_configs()
     client_config['domain_super_admin_email'] = config.get_gsuite_admin_email()
     asset_count = 0
