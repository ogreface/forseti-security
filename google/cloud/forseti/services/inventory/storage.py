# Copyright 2017 The Forseti Security Authors. All rights reserved.
#
# Licensed under the Apache License, Version 2.0 (the "License");
# you may not use this file except in compliance with the License.
# You may obtain a copy of the License at
#
#    http://www.apache.org/licenses/LICENSE-2.0
#
# Unless required by applicable law or agreed to in writing, software
# distributed under the License is distributed on an "AS IS" BASIS,
# WITHOUT WARRANTIES OR CONDITIONS OF ANY KIND, either express or implied.
# See the License for the specific language governing permissions and
# limitations under the License.

""" Inventory storage implementation. """

import datetime
import json

from sqlalchemy import Column
from sqlalchemy import Text
from sqlalchemy import String
from sqlalchemy import DateTime
from sqlalchemy import Integer
from sqlalchemy import and_
from sqlalchemy import exists
from sqlalchemy.orm import aliased


from sqlalchemy.ext.declarative import declarative_base
from google.cloud.forseti.services.inventory.base.storage import \
    Storage as BaseStorage

# TODO: Remove this when time allows
# pylint: disable=missing-type-doc,missing-return-type-doc,missing-return-doc
# pylint: disable=missing-param-doc,too-many-instance-attributes

BASE = declarative_base()
CURRENT_SCHEMA = 1
PER_YIELD = 1024


class InventoryState(object):
    """Possible states for inventory."""

    SUCCESS = 'SUCCESS'
    RUNNING = 'RUNNING'
    FAILURE = 'FAILURE'
    PARTIAL_SUCCESS = 'PARTIAL_SUCCESS'
    TIMEOUT = 'TIMEOUT'
    CREATED = 'CREATED'


class InventoryTypeClass(object):
    """Inventory Type Classes."""

    RESOURCE = 'resource'
    IAM_POLICY = 'iam_policy'
    GCS_POLICY = 'gcs_policy'
    DATASET_POLICY = 'dataset_policy'
    BILLING_INFO = 'billing_info'
    ENABLED_APIS = 'enabled_apis'
    SERVICE_CONFIG = 'kubernetes_service_config'

    SUPPORTED_TYPECLASS = frozenset(
        [RESOURCE, IAM_POLICY, GCS_POLICY, DATASET_POLICY, BILLING_INFO,
         ENABLED_APIS, SERVICE_CONFIG])


class InventoryIndex(BASE):
    """Represents a GCP inventory."""

    __tablename__ = 'inventory_index'

    id = Column(String(32), primary_key=True)
    start_time = Column(DateTime())
    complete_time = Column(DateTime())
    status = Column(Text())
    schema_version = Column(Integer())
    progress = Column(Text())
    counter = Column(Integer())
    warnings = Column(Text(16777215))
    errors = Column(Text())
    message = Column(Text())

    @classmethod
    def _utcnow(cls):
        """Return current time in utc.

        Returns:
            object: UTC now time object.
        """

        return datetime.datetime.utcnow()

    def __repr__(self):
        """Object string representation.

        Returns:
            str: String representation of the object.
        """

        return """<{}(id='{}', version='{}', timestamp='{}')>""".format(
            self.__class__.__name__,
            self.id,
            self.schema_version,
            self.start_time)

    @classmethod
    def create(cls):
        """Create a new inventory index row.

        Returns:
            object: InventoryIndex row object.
        """

        start_time = cls._utcnow()
        return InventoryIndex(
            id=start_time.strftime('%Y-%m-%dT%H:%M:%S.%f')[:-1],
            start_time=start_time,
            complete_time=datetime.datetime.utcfromtimestamp(0),
            status=InventoryState.CREATED,
            schema_version=CURRENT_SCHEMA,
            counter=0)

    def complete(self, status=InventoryState.SUCCESS):
        """Mark the inventory as completed with a final status.

        Args:
            status (str): Final status.
        """

        self.complete_time = InventoryIndex._utcnow()
        self.status = status

    def add_warning(self, session, warning):
        """Add a warning to the inventory.

        Args:
            session (object): session object to work on.
            warning (str): Warning message
        """

        warning_message = '{}\n'.format(warning)
        if not self.warnings:
            self.warnings = warning_message
        else:
            self.warnings += warning_message
        session.add(self)
        session.flush()

    def set_error(self, session, message):
        """Indicate a broken import.

        Args:
            session (object): session object to work on.
            message (str): Error message to set.
        """

        self.errors = message
        session.add(self)
        session.flush()


class Inventory(BASE):
    """Resource inventory table."""

    __tablename__ = 'gcp_inventory'

    # Order is used to resemble the order of insert for a given inventory
    order = Column(Integer, primary_key=True, autoincrement=True)
    index = Column(String(32))
    type_class = Column(Text)
    key = Column(Text)
    type = Column(Text)
    data = Column(Text)
    parent_key = Column(Text)
    parent_type = Column(Text)
    other = Column(Text)
    error = Column(Text)

    @classmethod
    def from_resource(cls, index, resource):
        """Creates a database row object from a crawled resource.

        Args:
            index (object): InventoryIndex to associate.
            resource (object): Crawled resource.

        Returns:
            object: database row object.
        """

        parent = resource.parent()
        iam_policy = resource.get_iam_policy()
        gcs_policy = resource.get_gcs_policy()
        dataset_policy = resource.get_dataset_policy()
        billing_info = resource.get_billing_info()
        enabled_apis = resource.get_enabled_apis()
        service_config = resource.get_kubernetes_service_config()
        other = json.dumps({'timestamp': resource.get_timestamp()})

        rows = []
        rows.append(
            Inventory(
                index=index.id,
                type_class=InventoryTypeClass.RESOURCE,
                key=resource.key(),
                type=resource.type(),
                data=json.dumps(resource.data()),
                parent_key=None if not parent else parent.key(),
                parent_type=None if not parent else parent.type(),
                other=other,
                error=resource.get_warning()))

        if iam_policy:
            rows.append(
                Inventory(
                    index=index.id,
                    type_class=InventoryTypeClass.IAM_POLICY,
                    key=resource.key(),
                    type=resource.type(),
                    data=json.dumps(iam_policy),
                    parent_key=resource.key(),
                    parent_type=resource.type(),
                    other=other,
                    error=None))

        if gcs_policy:
            rows.append(
                Inventory(
                    index=index.id,
                    type_class=InventoryTypeClass.GCS_POLICY,
                    key=resource.key(),
                    type=resource.type(),
                    data=json.dumps(gcs_policy),
                    parent_key=resource.key(),
                    parent_type=resource.type(),
                    other=other,
                    error=None))

        if dataset_policy:
            rows.append(
                Inventory(
                    index=index.id,
                    type_class=InventoryTypeClass.DATASET_POLICY,
                    key=resource.key(),
                    type=resource.type(),
                    data=json.dumps(dataset_policy),
                    parent_key=resource.key(),
                    parent_type=resource.type(),
                    other=other,
                    error=None))

        if billing_info:
            rows.append(
                Inventory(
                    index=index.id,
                    type_class=InventoryTypeClass.BILLING_INFO,
                    key=resource.key(),
                    type=resource.type(),
                    data=json.dumps(billing_info),
                    parent_key=resource.key(),
                    parent_type=resource.type(),
                    other=other,
                    error=None))

        if enabled_apis:
            rows.append(
                Inventory(
                    index=index.id,
                    type_class=InventoryTypeClass.ENABLED_APIS,
                    key=resource.key(),
                    type=resource.type(),
                    data=json.dumps(enabled_apis),
                    parent_key=resource.key(),
                    parent_type=resource.type(),
                    other=other,
                    error=None))

        if service_config:
            rows.append(
                Inventory(
                    index=index.id,
                    type_class=InventoryTypeClass.SERVICE_CONFIG,
                    key=resource.key(),
                    type=resource.type(),
                    data=json.dumps(service_config),
                    parent_key=resource.key(),
                    parent_type=resource.type(),
                    other=other,
                    error=None))

        return rows

    def copy_inplace(self, new_row):
        """Update a database row object from a resource.

        Args:
            new_row (object): the Inventory row of the new resource

        """

        self.type_class = new_row.type_class
        self.key = new_row.key
        self.type = new_row.type
        self.data = new_row.data
        self.parent_key = new_row.parent_key
        self.parent_type = new_row.parent_type
        self.other = new_row.other
        self.error = new_row.error

    def __repr__(self):
        """String representation of the database row object."""

        return """<{}(index='{}', key='{}', type='{}')>""".format(
            self.__class__.__name__,
            self.index,
            self.key,
            self.type)

    def get_key(self):
        """Get the row's resource key.

        Returns:
            str: resource key.
        """

        return self.key

    def get_type(self):
        """Get the row's resource type.

        Returns:
            str: resource type.
        """

        return self.type

    def get_type_class(self):
        """Get the row's resource type class.

        Returns:
            str: resource type class.
        """

        return self.type_class

    def get_parent_key(self):
        """Get the row's parent key.

        Returns:
            str: parent key.
        """

        return self.parent_key

    def get_parent_type(self):
        """Get the row's parent type.

        Returns:
            str: parent type.
        """

        return self.parent_type

    def get_data(self):
        """Get the row's metadata.

        Returns:
            dict: row's metadata.
        """

        return json.loads(self.data)

    def get_data_raw(self):
        """Get the row's data json string.

        Returns:
            str: row's raw data.
        """

        return self.data

    def get_other(self):
        """Get the row's other data.

        Returns:
            dict: row's other data.
        """

        return json.loads(self.other)

    def get_error(self):
        """Get the row's error data.

        Returns:
            str: row's error data.
        """

        return self.error


class BufferedDbWriter(object):
    """Buffered db writing."""

    def __init__(self, session, max_size=1024):
        self.session = session
        self.buffer = []
        self.max_size = max_size

    def add(self, obj):
        """Add an object to the buffer to write to db.

        Args:
            obj (object): Object to write to db.
        """

        self.buffer.append(obj)
        if self.buffer >= self.max_size:
            self.flush()

    def flush(self):
        """Flush all pending objects to the database."""

        self.session.add_all(self.buffer)
        self.session.flush()
        self.buffer = []


class DataAccess(object):
    """Access to inventory for services."""

    @classmethod
    def delete(cls, session, inventory_id):
        """Delete an inventory index entry by id.

        Args:
            session (object): Database session.
            inventory_id (int): Id specifying which inventory to delete.

        Raises:
            Exception: Reraises any exception.
        """

        try:
            result = cls.get(session, inventory_id)
            session.query(Inventory).filter(
                Inventory.index == inventory_id).delete()
            session.query(InventoryIndex).filter(
                InventoryIndex.id == inventory_id).delete()
            session.commit()
            return result
        except Exception:
            session.rollback()
            raise

    @classmethod
    def list(cls, session):
        """List all inventory index entries.

        Args:
            session (object): Database session

        Yields:
            InventoryIndex: Generates each row
        """

        for row in session.query(InventoryIndex).yield_per(PER_YIELD):
            session.expunge(row)
            yield row

    @classmethod
    def get(cls, session, inventory_id):
        """Get an inventory index entry by id.

        Args:
            session (object): Database session
            inventory_id (int): Inventory id

        Returns:
            InventoryIndex: Entry corresponding the id
        """

        result = (
            session.query(InventoryIndex)
            .filter(InventoryIndex.id == inventory_id)
            .one())
        session.expunge(result)
        return result


def initialize(engine):
    """Create all tables in the database if not existing.

    Args:
        engine (object): Database engine to operate on.
    """

    BASE.metadata.create_all(engine)


class Storage(BaseStorage):
    """Inventory storage used during creation."""

    def __init__(self, session, existing_id=None, readonly=False):
        self.session = session
        self.opened = False
        self.index = None
        self.buffer = BufferedDbWriter(self.session)
        self._existing_id = existing_id
        self.session_completed = False
        self.readonly = readonly

    def _require_opened(self):
        """Make sure the storage is in 'open' state.

        Raises:
            Exception: If storage is not opened.
        """

        if not self.opened:
            raise Exception('Storage is not opened')

    def _create(self):
        """Create a new inventory.

        Returns:
            int: Index number of the created inventory.

        Raises:
            Exception: Reraises any exception.
        """

        try:
            index = InventoryIndex.create()
            self.session.add(index)
        except Exception:
            self.session.rollback()
            raise
        else:
            return index

    def _open(self, existing_id):
        """Open an existing inventory.

        Returns:
            object: The inventory db row.
        """

        return (
            self.session.query(InventoryIndex)
            .filter(InventoryIndex.id == existing_id)
            .filter(InventoryIndex.status.in_(
                [InventoryState.SUCCESS, InventoryState.PARTIAL_SUCCESS]))
            .one())

    def _get_resource_rows(self, key):
        """ Get the rows in the database for a certain resource

        Args:
            key (str): The key of the resource

        Returns:
            object: The inventory db rows of the resource,
            IAM policy and GCS policy.

        Raises:
            Exception: if there is no such row or more than one.
        """

        qry = (
            self.session.query(Inventory)
            .filter(Inventory.index == self.index.id)
            .filter(Inventory.key == key))
        rows = qry.all()

        if not rows:
            raise Exception("resource {} not found in the table".format(key))
        else:
            return rows

    def open(self, handle=None):
        """Open the storage, potentially create a new index.

        Args:
            handle (int): If None, create a new index instead
                          of opening an existing one.

        Returns:
            int: Index number of the opened or created inventory.

        Raises:
            Exception: if open was called more than once
        """

        existing_id = handle
        if self.opened:
            raise Exception('open called before')

        # existing_id in open overrides potential constructor given id
        existing_id = existing_id if existing_id else self._existing_id

        # Should we create a new entry or are we opening an existing one?
        if existing_id:
            self.index = self._open(existing_id)
        else:
            self.index = self._create()

        self.opened = True
        self.session.commit()
        if not self.readonly:
            self.session.begin_nested()
        return self.index.id

    def rollback(self):
        """Roll back the stored inventory, but keep the index entry."""

        try:
            self.buffer.flush()
            self.session.rollback()
            self.index.complete(status=InventoryState.FAILURE)
            self.session.commit()
        finally:
            self.session_completed = True

    def commit(self):
        """Commit the stored inventory."""

        try:
            self.buffer.flush()
            self.session.commit()
            self.index.complete()
            self.session.commit()
        finally:
            self.session_completed = True

    def close(self):
        """Close the storage.

        Raises:
            Exception: If the storage was not opened before or
                       if the storage is writeable but neither
                       rollback nor commit has been called.
        """

        if not self.opened:
            raise Exception('not open')

        if not self.readonly and not self.session_completed:
            raise Exception('Need to perform commit or rollback before close')

        self.opened = False

    def write(self, resource):
        """Write a resource to the storage and updates its row

        Args:
            resource (object): Resource object to store in db.

        Raises:
            Exception: If storage was opened readonly.
        """

        if self.readonly:
            raise Exception('Opened storage readonly')

        rows = Inventory.from_resource(self.index, resource)
        for row in rows:
            self.buffer.add(row)

        self.index.counter += len(rows)

    def update(self, resource):
        """Update a resource in the storage.

        Args:
            resource (object): Resource object to store in db.

        Raises:
            Exception: If storage was opened readonly.
        """

        if self.readonly:
            raise Exception('Opened storage readonly')

        self.buffer.flush()

        try:
            new_rows = Inventory.from_resource(self.index, resource)
            old_rows = self._get_resource_rows(resource.key())

            new_dict = {row.type_class : row for row in new_rows}
            old_dict = {row.type_class : row for row in old_rows}

            for type_class in InventoryTypeClass.SUPPORTED_TYPECLASS:
                if type_class in new_dict:
                    if type_class in old_dict:
                        old_dict[type_class].copy_inplace(new_dict[type_class])
                    else:
                        self.session.add(new_dict[type_class])
            self.session.commit()
        except Exception as e:
            raise Exception('Resource Update Unsuccessful: {}'.format(e))

    def error(self, message):
        """Store a fatal error in storage. This will help debug problems.

        Args:
            message (str): Error message describing the problem.

        Raises:
            Exception: If the storage was opened readonly.
        """

        if self.readonly:
            raise Exception('Opened storage readonly')
        self.index.set_error(self.session, message)

    def warning(self, message):
        """Store a fatal error in storage. This will help debug problems.

        Args:
            message (str): Error message describing the problem.

        Raises:
            Exception: If the storage was opened readonly.
        """

        if self.readonly:
            raise Exception('Opened storage readonly')
        self.index.add_warning(self.session, message)

    # pylint: disable=too-many-locals
    def iter(self,
             type_list=None,
             fetch_iam_policy=False,
             fetch_gcs_policy=False,
             fetch_dataset_policy=False,
             fetch_billing_info=False,
             fetch_enabled_apis=False,
             fetch_service_config=False,
             with_parent=False):
        """Iterate the objects in the storage.

        Args:
            type_list (list): List of types to iterate over, or [] for all.
            fetch_iam_policy (bool): Yield iam policies.
            fetch_gcs_policy (bool): Yield gcs policies.
            fetch_dataset_policy (bool): Yield dataset policies.
            fetch_billing_info (bool): Yield project billing info.
            fetch_enabled_apis (bool): Yield project enabled APIs info.
            fetch_service_config (bool): Yield container service config info.
            with_parent (bool): Join parent with results, yield tuples.

        Yields:
            object: Single row object or child/parent if 'with_parent' is set.
        """

        filters = []
        filters.append(Inventory.index == self.index.id)

        if fetch_iam_policy:
            filters.append(
                Inventory.type_class == InventoryTypeClass.IAM_POLICY)

        elif fetch_gcs_policy:
            filters.append(
                Inventory.type_class == InventoryTypeClass.GCS_POLICY)

        elif fetch_dataset_policy:
            filters.append(
                Inventory.type_class == InventoryTypeClass.DATASET_POLICY)

        elif fetch_billing_info:
            filters.append(
                Inventory.type_class == InventoryTypeClass.BILLING_INFO)

        elif fetch_enabled_apis:
            filters.append(
                Inventory.type_class == InventoryTypeClass.ENABLED_APIS)

        elif fetch_service_config:
            filters.append(
                Inventory.type_class == InventoryTypeClass.SERVICE_CONFIG)

        else:
            filters.append(
                Inventory.type_class == InventoryTypeClass.RESOURCE)

        if type_list:
            filters.append(Inventory.type.in_(type_list))

        if with_parent:
            parent_inventory = aliased(Inventory)
            p_key = parent_inventory.key
            p_type = parent_inventory.type
            base_query = (
                self.session.query(Inventory, parent_inventory)
                .filter(
                    and_(
                        Inventory.parent_key == p_key,
                        Inventory.parent_type == p_type,
                        parent_inventory.index == self.index.id)))
        else:
            base_query = self.session.query(Inventory)

        for qry_filter in filters:
            base_query = base_query.filter(qry_filter)

        base_query = base_query.order_by(Inventory.order.asc())

        for row in base_query.yield_per(PER_YIELD):
            yield row
    # pylint: enable=too-many-locals

<<<<<<< HEAD
    def get_root(self):
        """get the resource root from the inventory

        Returns:
            object: A row in gcp_inventory of the root
        """
        return self.session.query(Inventory).filter(
            and_(
                Inventory.index == self.index.id,
                Inventory.key == Inventory.parent_key,
                Inventory.type == Inventory.parent_type,
                Inventory.type_class == InventoryTypeClass.RESOURCE
                )).first()
=======
    def type_exists(self,
                    type_list=None):
        """Check if certain types of resources exists in the inventory

        Args:
            type_list (list): List of types to check

        Returns:
            bool: If these types of resources exists
        """
        return self.session.query(exists().where(and_(
            Inventory.index == self.index.id,
            Inventory.type_class == InventoryTypeClass.RESOURCE,
            Inventory.type.in_(type_list)
            ))).scalar()

>>>>>>> fc7c221e

    def __enter__(self):
        """To support with statement for auto closing."""

        self.open()
        return self

    def __exit__(self, type_p, value, traceback):
        """To support with statement for auto closing.

        Args:
            type_p (object): Unused.
            value (object): Unused.
            traceback (object): Unused.
        """

        self.close()<|MERGE_RESOLUTION|>--- conflicted
+++ resolved
@@ -814,7 +814,6 @@
             yield row
     # pylint: enable=too-many-locals
 
-<<<<<<< HEAD
     def get_root(self):
         """get the resource root from the inventory
 
@@ -828,7 +827,7 @@
                 Inventory.type == Inventory.parent_type,
                 Inventory.type_class == InventoryTypeClass.RESOURCE
                 )).first()
-=======
+
     def type_exists(self,
                     type_list=None):
         """Check if certain types of resources exists in the inventory
@@ -845,8 +844,6 @@
             Inventory.type.in_(type_list)
             ))).scalar()
 
->>>>>>> fc7c221e
-
     def __enter__(self):
         """To support with statement for auto closing."""
 
