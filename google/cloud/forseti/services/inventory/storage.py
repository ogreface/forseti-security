--- conflicted
+++ resolved
@@ -31,18 +31,9 @@
 from google.cloud.forseti.services.inventory.base.storage import \
     Storage as BaseStorage
 
-<<<<<<< HEAD
 # pylint: disable=too-many-instance-attributes
-=======
 
 LOGGER = logger.get_logger(__name__)
-
-
-# TODO: Remove this when time allows
-# pylint: disable=missing-type-doc,missing-return-type-doc,missing-return-doc
-# pylint: disable=missing-param-doc,too-many-instance-attributes
->>>>>>> 875b3c52
-
 BASE = declarative_base()
 CURRENT_SCHEMA = 1
 PER_YIELD = 1024
