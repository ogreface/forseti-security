--- conflicted
+++ resolved
@@ -19,11 +19,6 @@
   Run scanner:
   $ forseti_scanner --forseti_config <config_path>
 """
-<<<<<<< HEAD
-
-import sys
-=======
->>>>>>> e184007d
 
 import gflags as flags
 
